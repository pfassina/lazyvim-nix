{ config, lib, pkgs, ... }:

with lib;

let
  cfg = config.programs.lazyvim;

  # Load plugin data and mappings
  pluginData = pkgs.lazyvimPluginData or (builtins.fromJSON (builtins.readFile ../data/plugins.json));
  pluginMappings = pkgs.lazyvimPluginMappings or (builtins.fromJSON (builtins.readFile ../data/mappings.json));

  # Load extras metadata
  extrasMetadata = pkgs.lazyvimExtrasMetadata or (builtins.fromJSON (builtins.readFile ../data/extras.json));

  # Load treesitter parser mappings
  treesitterMappings = pkgs.lazyvimTreesitterMappings or (builtins.fromJSON (builtins.readFile ../data/treesitter.json));

<<<<<<< HEAD
  # Load consolidated dependencies
  dependencies = pkgs.lazyvimDependencies or (builtins.fromJSON (builtins.readFile ../data/dependencies.json));
=======
  # Helper to extract language name from treesitter parser packages
  extractLang = pkg:
    let
      pname = pkg.pname or "";
    in
      # Remove "tree-sitter-" prefix if present (for tree-sitter-grammars)
      if lib.hasPrefix "tree-sitter-" pname then
        lib.removePrefix "tree-sitter-" pname
      else
        pname;  # For nvim-treesitter.grammarPlugins packages
>>>>>>> ad195095

  # Helper function to collect enabled extras
  getEnabledExtras = extrasConfig:
    let
      processCategory = categoryName: categoryExtras:
        let
          enabledInCategory = lib.filterAttrs (extraName: extraConfig:
            extraConfig.enable or false
          ) categoryExtras;
        in
          lib.mapAttrsToList (extraName: extraConfig:
            let
              metadata = extrasMetadata.${categoryName}.${extraName} or null;
            in
              if metadata != null then {
                inherit (metadata) name category import;
                config = extraConfig.config or "";
                hasConfig = (extraConfig.config or "") != "";
              } else
                null
          ) enabledInCategory;

      allCategories = lib.mapAttrsToList processCategory extrasConfig;
      flattenedExtras = lib.flatten allCategories;
      validExtras = lib.filter (x: x != null) flattenedExtras;
    in
      validExtras;

  # Get list of enabled extras
  enabledExtras = if cfg.enable then getEnabledExtras (cfg.extras or {}) else [];

  # Derive automatic treesitter parsers
  automaticTreesitterParsers = if cfg.enable then
    let
      # Get enabled extra names in "category.name" format for lookup
      enabledExtraNames = lib.flatten (lib.mapAttrsToList (category: extras:
        lib.mapAttrsToList (name: extraConfig:
          lib.optional (extraConfig.enable or false) "${category}.${name}"
        ) extras
      ) (cfg.extras or {}));

      # Core parsers are always included
      coreParsers = treesitterMappings.core or [];

      # Extra parsers based on enabled extras
      extraParsers = lib.flatten (map (extraName:
        treesitterMappings.extras.${extraName} or []
      ) enabledExtraNames);

      # Combine and deduplicate all parsers (keep as names, not packages)
      allParsers = lib.unique (coreParsers ++ extraParsers ++ (map extractLang cfg.treesitterParsers));
    in
      allParsers
  else
    map extractLang cfg.treesitterParsers;

  # Calculate system dependencies based on enabled features
  systemPackages = if cfg.enable then
    let
      # Get enabled extra names in "category.name" format for lookup
      enabledExtraNames = lib.flatten (lib.mapAttrsToList (category: extras:
        lib.mapAttrsToList (name: extraConfig:
          lib.optional (extraConfig.enable or false) "${category}.${name}"
        ) extras
      ) (cfg.extras or {}));

      # Helper function to resolve a package name to nixpkgs package
      resolvePackage = pkgName:
        if pkgs ? ${pkgName} then pkgs.${pkgName}
        else builtins.trace "Warning: Package '${pkgName}' not found in nixpkgs" null;

      # Helper function to warn about unmapped tools
      warnUnmappedTool = toolName: extraName:
        builtins.trace ''
          Warning: Tool '${toolName}' in extra '${extraName}' has no nixpkgs mapping.

          This tool will be skipped during installation. To resolve this:
          1. Manually install the tool via extraPackages, or
          2. Consider contributing a nixpkgs mapping at:
             https://github.com/user/lazyvim-nix/issues

          Include the tool name '${toolName}' and suggest a nixpkgs package name.
        '' null;

      # Get core packages (only if installCoreDependencies is enabled)
      corePackages = if cfg.installCoreDependencies then
        lib.filter (pkg: pkg != null) (map (tool:
          if tool ? nixpkg then resolvePackage tool.nixpkg else null
        ) (dependencies.core or []))
      else [];

      # Get packages for enabled extras based on installation options
      extraPackages = lib.flatten (map (extraName:
        let
          # Split "category.name" into parts to access cfg.extras
          parts = lib.splitString "." extraName;
          category = lib.head parts;
          name = lib.last parts;
          extraConfig = cfg.extras.${category}.${name} or {};
          extraTools = dependencies.extras.${extraName} or [];

          # Check installation options
          shouldInstallDependencies = extraConfig.installDependencies or false;
          shouldInstallRuntimeDependencies = extraConfig.installRuntimeDependencies or false;
        in
          if extraTools != [] then
            let
              # Get tool packages (only if installDependencies is enabled)
              toolPackages = if shouldInstallDependencies then
                lib.filter (pkg: pkg != null) (map (tool:
                  if tool ? nixpkg then
                    resolvePackage tool.nixpkg
                  else
                    warnUnmappedTool tool.name extraName
                ) extraTools)
              else [];

              # Get runtime dependency packages (only if installRuntimeDependencies is enabled)
              runtimeDependencyPackages = if shouldInstallRuntimeDependencies then
                lib.unique (lib.flatten (map (tool:
                  if tool ? runtime_dependencies then map (dep:
                    if dep ? nixpkg then
                      resolvePackage dep.nixpkg
                    else
                      builtins.trace "Info: Runtime dependency '${dep.name}' for tool '${tool.name}' in '${extraName}' has no nixpkg mapping (may be a package manager like pip/npm)" null
                  ) tool.runtime_dependencies else []
                ) extraTools))
              else [];

              # Filter out nulls from runtime dependency packages
              validRuntimeDependencyPackages = lib.filter (pkg: pkg != null) runtimeDependencyPackages;
            in
              toolPackages ++ validRuntimeDependencyPackages
          else []
      ) enabledExtraNames);

      # Combine and deduplicate all packages
      allPackages = lib.unique (corePackages ++ extraPackages);
    in
      allPackages
  else
    [];



  # Helper function to build a vim plugin from source
  buildVimPluginFromSource = pluginSpec:
    let
      owner = pluginSpec.owner or (builtins.elemAt (lib.splitString "/" pluginSpec.name) 0);
      repo = pluginSpec.repo or (builtins.elemAt (lib.splitString "/" pluginSpec.name) 1);
      versionInfo = pluginSpec.version_info or {};

      # Determine which version to build
      # Priority: lazyvim_version > tag > latest_version > commit
      rev = if versionInfo ? lazyvim_version && versionInfo.lazyvim_version != null && versionInfo.lazyvim_version != "*" then
              versionInfo.lazyvim_version
            else if versionInfo ? tag && versionInfo.tag != null then
              versionInfo.tag
            else if versionInfo ? latest_version && versionInfo.latest_version != null then
              versionInfo.latest_version
            else if versionInfo ? commit && versionInfo.commit != null && versionInfo.commit != "*" then
              versionInfo.commit
            else "HEAD";

      # SHA256 hash is required for fetchFromGitHub
      sha256 = versionInfo.sha256 or null;

      # For latest/HEAD, use fetchGit which doesn't require a hash
      # For pinned versions with sha256, use fetchFromGitHub
      src = if rev == "HEAD" || sha256 == null then
        builtins.fetchGit ({
          url = "https://github.com/${owner}/${repo}";
          shallow = true;
        } // lib.optionalAttrs (rev != "HEAD") {
          ref = rev;
        })
      else
        pkgs.fetchFromGitHub {
          inherit owner repo rev sha256;
        };
    in
      if owner != null && repo != null then
        pkgs.vimUtils.buildVimPlugin {
          pname = repo;
          version = rev;
          inherit src;
          doCheck = false;  # Disable require checks that may fail
          meta = {
            description = "LazyVim plugin: ${pluginSpec.name}";
            homepage = "https://github.com/${owner}/${repo}";
          };
        }
      else
        null;

  # Helper function to resolve plugin names
  resolvePluginName = lazyName:
    let
      mapping = pluginMappings.${lazyName} or null;
    in
      if mapping == null then
        # Try automatic resolution with multiple patterns
        let
          parts = lib.splitString "/" lazyName;
          repoName = if length parts == 2 then elemAt parts 1 else lazyName;

          # Pattern 1: owner/name.nvim -> name-nvim (most common)
          pattern1 = if lib.hasSuffix ".nvim" repoName then
            "${lib.removeSuffix ".nvim" repoName}-nvim"
          else null;

          # Pattern 2: owner/name-nvim -> name-nvim
          pattern2 = if lib.hasSuffix "-nvim" repoName then
            repoName
          else null;

          # Pattern 3: owner/nvim-name -> nvim-name
          pattern3 = if lib.hasPrefix "nvim-" repoName then
            repoName
          else null;

          # Pattern 4: owner/name -> name (convert dashes to underscores)
          pattern4 = lib.replaceStrings ["-" "."] ["_" "_"] repoName;

          # Try patterns in order of preference
          nixName =
            if pattern1 != null then pattern1
            else if pattern2 != null then pattern2
            else if pattern3 != null then pattern3
            else pattern4;
        in nixName
      else if builtins.isString mapping then
        mapping
      else
        mapping.package;

  # Helper function to create dev path with proper symlinks for all plugins
  createDevPath = allPluginSpecs: allResolvedPlugins:
    let
      # Extract repository name from plugin spec (e.g., "owner/repo.nvim" -> "repo.nvim")
      getRepoName = specName:
        let parts = lib.splitString "/" specName;
        in if length parts == 2 then elemAt parts 1 else specName;

      # Separate multi-module plugins from regular plugins
      pluginWithType = lib.zipListsWith (spec: plugin:
        if plugin != null then
          let
            mapping = pluginMappings.${spec.name} or null;
            isMultiModule = mapping != null && builtins.isAttrs mapping && mapping ? module;
          in {
            spec = spec;
            plugin = plugin;
            isMultiModule = isMultiModule;
            linkName = if isMultiModule then mapping.module else getRepoName spec.name;
          }
        else null
      ) allPluginSpecs allResolvedPlugins;

      # Filter out null entries
      validPlugins = filter (p: p != null) pluginWithType;

      # Deduplicate multi-module plugins by module name
      deduplicatedPlugins =
        let
          # Group by link name
          grouped = lib.groupBy (p: p.linkName) validPlugins;
          # Take first entry for each unique link name
          deduplicated = lib.mapAttrsToList (linkName: plugins: lib.head plugins) grouped;
        in deduplicated;

      # Create symlink commands
      linkCommands = map (p: "ln -sf ${p.plugin} $out/${p.linkName}") deduplicatedPlugins;
    in
      pkgs.runCommand "lazyvim-dev-path" {} ''
        mkdir -p $out
        ${lib.concatStringsSep "\n" linkCommands}
      '';

  # Function to scan user plugins from LazyVim configuration
  scanUserPlugins = config_path:
    let
      # Use Nix to call the Lua scanner script
      scanResult = pkgs.runCommand "scan-user-plugins" {
        buildInputs = [ pkgs.lua pkgs.neovim ];
      } ''
        # Copy scanner script to build directory
        cp ${../scripts/scan-user-plugins.lua} scan-user-plugins.lua

        # Create a simple Lua runner script
        cat > run-scanner.lua << 'EOF'
        -- Initialize vim.loop for the scanner
        _G.vim = _G.vim or {}
        vim.loop = vim.loop or require('luv')

        -- Load the scanner
        local scanner = dofile('scan-user-plugins.lua')

        -- Scan for user plugins
        local user_plugins = scanner.scan_user_plugins("${config_path}")

        -- Output as JSON-like format for Nix to parse
        local function to_json_array(plugins)
          local result = "["
          for i, plugin in ipairs(plugins) do
            if i > 1 then result = result .. "," end
            result = result .. string.format(
              '{"name":"%s","owner":"%s","repo":"%s","source_file":"%s","user_plugin":true}',
              plugin.name, plugin.owner, plugin.repo, plugin.source_file
            )
          end
          result = result .. "]"
          return result
        end

        -- Write result
        local file = io.open("$out", "w")
        file:write(to_json_array(user_plugins))
        file:close()
        EOF

        # Run the scanner if config path exists
        if [ -d "${config_path}" ]; then
          lua run-scanner.lua 2>/dev/null || echo "[]" > $out
        else
          echo "[]" > $out
        fi
      '';
      userPluginsJson = builtins.readFile scanResult;
      userPluginsList = if userPluginsJson == "[]" then [] else builtins.fromJSON userPluginsJson;
    in
      userPluginsList;

  # Scan for user plugins from the default LazyVim config directory
  userPlugins = if cfg.enable then
    scanUserPlugins "${config.home.homeDirectory}/.config/nvim"
  else [];

  # Filter plugins by category: only build core plugins by default
  corePlugins = builtins.filter (p: p.is_core or false) (pluginData.plugins or []);

  # Get plugins from enabled extras only
  extrasPlugins =
    let
      # Get list of enabled extras files (e.g., ["extras.ai.copilot", "extras.lang.python"])
      enabledExtrasFiles = map (extra: "extras.${extra.category}.${extra.name}") enabledExtras;

      # Check if a plugin belongs to an enabled extra
      isExtraEnabled = plugin: builtins.elem (plugin.source_file or "") enabledExtrasFiles;

      # Get all non-core plugins (i.e., extras plugins)
      allExtrasPlugins = builtins.filter (p: !(p.is_core or false)) (pluginData.plugins or []);
    in
      # Only include extras that are enabled
      builtins.filter isExtraEnabled allExtrasPlugins;

  # Merge core plugins with enabled extras plugins and user plugins
  allPluginSpecs = corePlugins ++ extrasPlugins ++ userPlugins;

  # Note: Multi-module plugin expansion is handled in the final package building

  # Enhanced plugin resolver with version-aware strategy
  resolvePlugin = pluginSpec:
    let
      nixName = resolvePluginName pluginSpec.name;
      nixPlugin = pkgs.vimPlugins.${nixName} or null;
      versionInfo = pluginSpec.version_info or {};

      # Extract version information
      lazyvimVersion = versionInfo.lazyvim_version or null;
      lazyvimVersionType = versionInfo.lazyvim_version_type or null;
      latestVersion = versionInfo.latest_version or null;
      tagVersion = versionInfo.tag or null;
      commitVersion = versionInfo.commit or null;
      branchVersion = versionInfo.branch or null;
      nixpkgsVersion = if nixPlugin != null then
        nixPlugin.src.rev or nixPlugin.version or null
      else null;

      # Determine LazyVim-specified source requirements
      lazyvimRequiresBranch = lazyvimVersionType == "branch";
      lazyvimRequiresNoReleases = lazyvimVersion == false; # version = false
      lazyvimHasSpecificCommit = lazyvimVersionType == "commit";
      lazyvimHasSpecificTag = lazyvimVersionType == "tag";

      # Determine target version based on LazyVim specifications
      # Priority: respect LazyVim's exact specifications first
      targetVersion = if lazyvimVersion != null && lazyvimVersion != "*" && lazyvimVersion != false then
        lazyvimVersion
      else if tagVersion != null then
        tagVersion
      else if latestVersion != null then
        latestVersion
      else
        commitVersion;

      # Check if versions match (but respect LazyVim branch/version=false requirements)
      nixpkgsMatchesTarget =
        # Never use nixpkgs if LazyVim requires a specific branch
        if lazyvimRequiresBranch then false
        # Never use nixpkgs if LazyVim specifies version = false (no releases)
        else if lazyvimRequiresNoReleases then false
        # For other cases, check if versions match
        else targetVersion != null && nixpkgsVersion != null &&
             (targetVersion == nixpkgsVersion || targetVersion == "*");

      # Decision logic based on strategy
      useNixpkgs =
        if cfg.pluginSource == "latest" then
          # Strategy "latest": Follow LazyVim specifications exactly
          # Use nixpkgs only if it matches AND LazyVim doesn't require special handling
          nixpkgsMatchesTarget && !lazyvimRequiresBranch && !lazyvimRequiresNoReleases
        else  # cfg.pluginSource == "nixpkgs"
          # Strategy "nixpkgs": Prefer nixpkgs but respect LazyVim branch/version=false requirements
          if lazyvimRequiresBranch || lazyvimRequiresNoReleases then
            # LazyVim has specific source requirements, must build from source
            false
          else if targetVersion != null && targetVersion != "*" then
            # If we have a specific version, use nixpkgs only if it matches
            nixpkgsMatchesTarget
          else
            # No specific version required, use nixpkgs if available
            nixPlugin != null;

      # Build from source if we need a specific version not in nixpkgs
      needsSourceBuild = targetVersion != null && !useNixpkgs && versionInfo.sha256 != null;

      # Build source plugin with the target version
      sourcePlugin = if needsSourceBuild then
        buildVimPluginFromSource pluginSpec
      else null;

      # Final plugin selection
      finalPlugin =
        if useNixpkgs && nixPlugin != null then
          nixPlugin
        else if sourcePlugin != null then
          sourcePlugin
        else if nixPlugin != null then
          nixPlugin  # Fallback to nixpkgs even if version doesn't match
        else
          null;

      # Enhanced debug trace
      debugTrace =
        if builtins.elem pluginSpec.name ["LazyVim/LazyVim" "folke/lazy.nvim"] then
          builtins.trace "${pluginSpec.name}: Using ${
            if useNixpkgs then "nixpkgs (${if nixpkgsVersion != null then nixpkgsVersion else "unknown"})"
            else if sourcePlugin != null then "source (${if targetVersion != null then targetVersion else "latest"})"
            else "fallback nixpkgs"
          }"
        else
          (x: x);
    in
      debugTrace (
        if finalPlugin == null then
          builtins.trace "Warning: Could not resolve plugin ${pluginSpec.name}" null
        else
          finalPlugin
      );

  # Resolve all plugins using the smart resolver
  resolvedPlugins = map resolvePlugin allPluginSpecs;
  
  # Create the dev path with proper symlinks
  devPath = createDevPath allPluginSpecs resolvedPlugins;
  
  # Extract repository name from plugin spec (needed for config generation)
  getRepoName = specName:
    let parts = lib.splitString "/" specName;
    in if length parts == 2 then elemAt parts 1 else specName;
  
  # Generate dev plugin specs for available plugins
  devPluginSpecs = lib.zipListsWith (spec: plugin:
    if plugin != null &&
       spec.name != "nvim-treesitter/nvim-treesitter" &&
       spec.name != "nvim-treesitter/nvim-treesitter-textobjects" then
      ''{ "${getRepoName spec.name}", dev = true, pin = true },''
    else
      null
  ) allPluginSpecs resolvedPlugins;

  # Filter out null entries
  availableDevSpecs = filter (s: s != null) devPluginSpecs;

  # Generate extras import statements
  extrasImportSpecs = map (extra:
    ''{ import = "${extra.import}" },''
  ) enabledExtras;

  # Generate extras config override files for extras with custom config
  extrasWithConfig = filter (extra: extra.hasConfig) enabledExtras;

  extrasConfigFiles = lib.listToAttrs (map (extra:
    lib.nameValuePair
      "nvim/lua/plugins/extras-${extra.category}-${extra.name}.lua"
      {
        text = ''
          -- Extra configuration override for ${extra.category}/${extra.name} (configured via Nix)
          -- This file overrides the default configuration from the LazyVim extra
          ${extra.config}
        '';
      }
  ) extrasWithConfig);

  # Generate lazy.nvim configuration
  lazyConfig = ''
    -- LazyVim Nix Configuration
    -- This file is auto-generated by the lazyvim-nix flake
    
    local lazypath = vim.fn.stdpath("data") .. "/lazy/lazy.nvim"
    if not vim.loop.fs_stat(lazypath) then
      vim.fn.system({
        "git",
        "clone",
        "--filter=blob:none",
        "https://github.com/folke/lazy.nvim.git",
        "--branch=stable",
        lazypath,
      })
    end
    vim.opt.rtp:prepend(lazypath)
    
    -- Configure lazy.nvim to use pre-fetched plugins
    require("lazy").setup({
      defaults = { lazy = true },
      checker = { enabled = false },  -- Disable update checker since Nix manages versions
      change_detection = { notify = false },  -- Disable config change notifications
      dev = {
        path = "${devPath}",
        patterns = {},  -- Don't automatically match, use explicit dev = true
        fallback = false,
      },
      spec = {
        { "LazyVim/LazyVim", import = "lazyvim.plugins", dev = true, pin = true },
        -- LazyVim extras
        ${concatStringsSep "\n        " extrasImportSpecs}
        -- Disable Mason.nvim in Nix environment
        { "mason-org/mason.nvim", enabled = false },
        { "mason-org/mason-lspconfig.nvim", enabled = false },
        { "jay-babu/mason-nvim-dap.nvim", enabled = false },
        -- Configure treesitter to work with Nix-managed parsers
        {
          "nvim-treesitter/nvim-treesitter",
          -- Parser compilation is skipped when using Nix
          build = false,
          opts = function(_, opts)
            opts.auto_install = false
            opts.ensure_installed = {}
            return opts
          end,
          config = function(_, opts)

            local TS = require("nvim-treesitter")
            local LazyVimUtil = require("lazyvim.util")

            -- Mock TS.get_installed to bypass the installation checks
            -- See nvim-treesitter/lua/nvim-treesitter/config.lua#L42-L58
            local _ts_install = TS.get_installed
            TS.get_installed = function()
              return {}
            end

            -- Mock LazyVimUtil.treesitter.get_installed() to populate M._installed
            -- from the buildtime parser list. This ensures M._installed is
            -- populated correctly for autocmd functionality
            -- See LazyVim/lua/lazyvim/util/treesitter.lua#L7-L17
            local _lazyvim_install = LazyVimUtil.treesitter.get_installed

            -- Nix-managed parser list (extracted from treesitterParsers option)
            local nix_parsers = { ${treesitterLangList} }

            LazyVimUtil.treesitter.get_installed = function(update)
              if update then
                LazyVimUtil.treesitter._installed = {}
                LazyVimUtil.treesitter._queries = {}
                for _, lang in ipairs(nix_parsers) do
                  LazyVimUtil.treesitter._installed[lang] = true
                end
              end
              return LazyVimUtil.treesitter._installed or {}
            end

            -- Find and call LazyVim's default config
            -- This will:
            -- 1. Pass the version check (TS.get_installed returns empty)
            -- 2. Setup treesitter with our opts
            -- 3. Skip parser installation (ensure_installed is empty)
            -- 4. Populate M._installed with Nix parsers (our LazyVim mock)
            -- 5. Create autocmds for highlighting, indents, folds
            local treesitter_plugins = require("lazyvim.plugins.treesitter")
            local config_fn = nil

            -- Search for first nvim-treesitter plugin spec by identifier
            for _, spec in ipairs(treesitter_plugins) do
              if spec[1] == "nvim-treesitter/nvim-treesitter" and
                 type(spec.config) == "function" then
                config_fn = spec.config
                break
              end
            end

            if not config_fn then
              error("Failed to find nvim-treesitter config in lazyvim.plugins.treesitter")
            else
              config_fn(_, opts)
            end

            -- Restore pre-mock references
            LazyVimUtil.treesitter.get_installed = _lazyvim_install
            if _ts_install then
              TS.get_installed = _ts_install
            else
              TS.get_installed = nil
            end
          end,
          dev = true,
          pin = true,
        },
        -- Mark available plugins as dev = true
        ${concatStringsSep "\n        " availableDevSpecs}
        -- User plugins
        { import = "plugins" },
      },
      performance = {
        rtp = {
          disabled_plugins = {
            "gzip",
            "matchit",
            "matchparen",
            "netrwPlugin",
            "tarPlugin",
            "tohtml",
            "tutor",
            "zipPlugin",
          },
        },
      },
    })
    
  '';

  # Extract language names from treesitter parser packages for Lua config
  # automaticTreesitterParsers now contains parser names directly
  treesitterLangNames = automaticTreesitterParsers;

  # Generate Lua array string for parser list
  treesitterLangList = lib.concatStringsSep ", " (map (l: ''"${l}"'') treesitterLangNames);

  # Treesitter configuration - use nvim-treesitter's grammar plugins directly
  treesitterGrammars = let
    # automaticTreesitterParsers now contains parser names, not packages
    parserNames = automaticTreesitterParsers;

    # Use nvim-treesitter's grammar plugins which are compatible
    parserPackages = lib.filter (pkg: pkg != null) (map (parserName:
      pkgs.vimPlugins.nvim-treesitter.grammarPlugins.${parserName} or (
        builtins.trace "Warning: treesitter parser '${parserName}' not found in nvim-treesitter grammar plugins" null
      )
    ) parserNames);

    parsers = pkgs.symlinkJoin {
      name = "treesitter-parsers";
      paths = parserPackages;
    };
  in parsers;

  # Helper function to scan config files from a directory
  scanConfigFiles = configPath:
    if configPath == null then
      { configFiles = {}; pluginFiles = {}; }
    else if !builtins.pathExists configPath then
      builtins.throw "configFiles path does not exist: ${toString configPath}"
    else
      let
        # Get all files in the directory recursively
        allFiles = lib.filesystem.listFilesRecursive configPath;

        # Helper to get relative path from configPath
        getRelativePath = file:
          let
            absPath = toString file;
            basePath = toString configPath;
            # Remove the base path and leading slash
            relPath = lib.removePrefix (basePath + "/") absPath;
          in relPath;

        # Filter and categorize Lua files
        processFile = file:
          let
            relPath = getRelativePath file;
            # Check if it's a Lua file
            isLua = lib.hasSuffix ".lua" relPath;

            # Determine the target path based on the source structure
            # Support both "lua/config/file.lua" and "config/file.lua" layouts
            targetPath =
              if lib.hasPrefix "lua/" relPath then
                # Already has lua/ prefix, use as-is
                "nvim/${relPath}"
              else if lib.hasPrefix "config/" relPath then
                # config/ at root, add lua/ prefix
                "nvim/lua/${relPath}"
              else if lib.hasPrefix "plugins/" relPath then
                # plugins/ at root, add lua/ prefix
                "nvim/lua/${relPath}"
              else
                # Other structure - put under lua/
                "nvim/lua/${relPath}";

            # Determine file category for conflict detection
            category =
              if lib.hasSuffix "/config/keymaps.lua" targetPath then "keymaps"
              else if lib.hasSuffix "/config/options.lua" targetPath then "options"
              else if lib.hasSuffix "/config/autocmds.lua" targetPath then "autocmds"
              else if lib.hasInfix "/plugins/" targetPath then
                let
                  # Extract plugin file name (e.g., "colorscheme" from "nvim/lua/plugins/colorscheme.lua")
                  pluginName = lib.removeSuffix ".lua" (baseNameOf relPath);
                in "plugin:${pluginName}"
              else null;
          in
            if isLua && category != null then
              { inherit file targetPath category; }
            else
              null;

        # Process all files and filter out nulls
        processedFiles = lib.filter (f: f != null) (map processFile allFiles);

        # Separate config files from plugin files
        configFilesList = lib.filter (f:
          lib.elem f.category ["keymaps" "options" "autocmds"]
        ) processedFiles;

        pluginFilesList = lib.filter (f:
          lib.hasPrefix "plugin:" f.category
        ) processedFiles;

        # Convert to attribute sets for easier access
        configFiles = lib.listToAttrs (map (f:
          lib.nameValuePair f.category f
        ) configFilesList);

        pluginFiles = lib.listToAttrs (map (f:
          let
            pluginName = lib.removePrefix "plugin:" f.category;
          in
            lib.nameValuePair pluginName f
        ) pluginFilesList);
      in
        { inherit configFiles pluginFiles; };

  # Scan config files if provided
  scannedFiles = scanConfigFiles cfg.configFiles;

  # Detect conflicts between configFiles and existing options
  conflictChecks =
    let
      # Check config file conflicts
      keymapsConflict = scannedFiles.configFiles ? keymaps && cfg.config.keymaps != "";
      optionsConflict = scannedFiles.configFiles ? options && cfg.config.options != "";
      autocmdsConflict = scannedFiles.configFiles ? autocmds && cfg.config.autocmds != "";

      # Check plugin file conflicts
      pluginConflicts = lib.intersectLists
        (lib.attrNames scannedFiles.pluginFiles)
        (lib.attrNames cfg.plugins);

      # Build error messages
      errorMessages = []
        ++ lib.optional keymapsConflict ''
          Conflict: Both configFiles provides 'lua/config/keymaps.lua' and config.keymaps is set.
          Please use only one method to configure keymaps:
          - Either remove config.keymaps from your configuration
          - Or remove lua/config/keymaps.lua from your configFiles directory''
        ++ lib.optional optionsConflict ''
          Conflict: Both configFiles provides 'lua/config/options.lua' and config.options is set.
          Please use only one method to configure options:
          - Either remove config.options from your configuration
          - Or remove lua/config/options.lua from your configFiles directory''
        ++ lib.optional autocmdsConflict ''
          Conflict: Both configFiles provides 'lua/config/autocmds.lua' and config.autocmds is set.
          Please use only one method to configure autocmds:
          - Either remove config.autocmds from your configuration
          - Or remove lua/config/autocmds.lua from your configFiles directory''
        ++ lib.optionals (pluginConflicts != []) [''
          Conflict: Plugin file(s) ${lib.concatStringsSep ", " (map (p: "'${p}.lua'") pluginConflicts)} exist in both configFiles and plugins option.
          Please use only one method to configure these plugins:
          - Either remove the corresponding entries from your plugins configuration
          - Or remove the lua files from your configFiles directory''];
    in
      if errorMessages != [] then
        builtins.throw (lib.concatStringsSep "\n\n" errorMessages)
      else
        null;

  # Ensure no conflicts exist (this will throw if there are conflicts)
  _ = if cfg.enable then conflictChecks else null;

in {
  options.programs.lazyvim = {
    enable = mkEnableOption "LazyVim - A Neovim configuration framework";

    pluginSource = mkOption {
      type = types.enum [ "latest" "nixpkgs" ];
      default = "latest";
      description = ''
        Plugin source strategy:
        - "latest": Use nixpkgs if it has the required version, otherwise build from source
        - "nixpkgs": Prefer nixpkgs versions, fallback to source if unavailable
      '';
    };

    extraPackages = mkOption {
      type = types.listOf types.package;
      default = [];
      example = literalExpression ''
        with pkgs; [
          rust-analyzer
          gopls
          nodePackages.typescript-language-server
        ]
      '';
      description = ''
        Additional packages to be made available to LazyVim.
        This should include LSP servers, formatters, linters, and other tools.
      '';
    };
    
    treesitterParsers = mkOption {
      type = types.listOf types.package;
      default = [];
      example = literalExpression ''
        with pkgs.tree-sitter-grammars; [
          # Minimal for LazyVim itself
          tree-sitter-lua
          tree-sitter-vim
          tree-sitter-query
          
          # Common languages
          tree-sitter-rust
          tree-sitter-go
          tree-sitter-typescript
          tree-sitter-tsx
          tree-sitter-python
        ]
      '';
      description = ''
        List of Treesitter parser packages to install.

        Empty by default - add parsers based on languages you use.
        These should be packages from pkgs.tree-sitter-grammars.

        NOTE: Parser compatibility issues may occur if there's a version mismatch
        between nvim-treesitter and the parsers. If you see "Invalid node type"
        errors, try using a matching nixpkgs channel or pinning versions.
      '';
    };

    installCoreDependencies = mkOption {
      type = types.bool;
      default = false;
      description = ''
        Whether to automatically install core LazyVim dependencies.

        Core dependencies include: git, ripgrep, fd, lazygit, fzf, curl.

        When false (default), you must manually provide these tools via extraPackages
        or ensure they're available in your system PATH.
      '';
    };

    configFiles = mkOption {
      type = types.nullOr types.path;
      default = null;
      example = literalExpression ''
        ./lazyvim-config
      '';
      description = ''
        Path to a directory containing LazyVim configuration files.
        The directory structure should follow this convention:

        - config/keymaps.lua - Custom keymaps
        - config/options.lua - Vim options
        - config/autocmds.lua - Auto commands
        - plugins/*.lua - Plugin configurations

        Files from this directory will be copied to the appropriate locations
        in ~/.config/nvim/lua/. If you also specify individual config options
        (config.keymaps, config.options, etc.) or plugins, conflicts will
        cause the build to fail with a descriptive error message.
      '';
    };

    config = mkOption {
      type = types.submodule {
        options = {
          autocmds = mkOption {
            type = types.str;
            default = "";
            example = ''
              -- Auto-save on focus loss
              vim.api.nvim_create_autocmd("FocusLost", {
                command = "silent! wa",
              })
            '';
            description = ''
              Lua code for autocmds that will be written to lua/config/autocmds.lua.
              This file is loaded by LazyVim for user autocmd configurations.
            '';
          };
          
          keymaps = mkOption {
            type = types.str;
            default = "";
            example = ''
              -- Custom keymaps
              vim.keymap.set("n", "<leader>w", "<cmd>w<cr>", { desc = "Save file" })
              vim.keymap.set("n", "<C-h>", "<cmd>TmuxNavigateLeft<cr>", { desc = "Go to left window" })
            '';
            description = ''
              Lua code for keymaps that will be written to lua/config/keymaps.lua.
              This file is loaded by LazyVim for user keymap configurations.
            '';
          };
          
          options = mkOption {
            type = types.str;
            default = "";
            example = ''
              -- Custom vim options
              vim.opt.relativenumber = false
              vim.opt.wrap = true
              vim.opt.conceallevel = 0
            '';
            description = ''
              Lua code for vim options that will be written to lua/config/options.lua.
              This file is loaded by LazyVim for user option configurations.
            '';
          };
        };
      };
      default = {};
      description = ''
        LazyVim configuration files. These map to the lua/config/ directory structure
        and are loaded by LazyVim automatically.
      '';
    };
    
    extras = mkOption {
      type = types.attrsOf (types.attrsOf (types.submodule {
        options = {
          enable = mkEnableOption "this LazyVim extra";

          installDependencies = mkOption {
            type = types.bool;
            default = false;
            description = ''
              Whether to install the main tools for this extra.

              For example, for lang.python this would install tools like 'ruff'.
              When false (default), tools must be provided via extraPackages.
            '';
          };

          installRuntimeDependencies = mkOption {
            type = types.bool;
            default = false;
            description = ''
              Whether to install runtime dependencies for this extra's tools.

              For example, for lang.python this would install python3 and pip.
              When false (default), runtime dependencies must be available in PATH
              or provided via extraPackages.
            '';
          };

          config = mkOption {
            type = types.str;
            default = "";
            description = ''
              Complete Lua plugin specification to override or extend this extra.
              Should contain a complete lazy.nvim plugin spec with return statement.
            '';
          };
        };
      }));
      default = {};
      example = literalExpression ''
        {
          coding.yanky = {
            enable = true;
            config = '''
              return {
                "gbprod/yanky.nvim",
                opts = {
                  highlight = { timer = 300 },
                },
              }
            ''';
          };

          lang.python = {
            enable = true;
            installDependencies = true;        # Install ruff
            installRuntimeDependencies = true; # Install python3, pip
          };

          lang.go = {
            enable = true;
            installDependencies = true;        # Install gopls, gofumpt, etc.
            installRuntimeDependencies = true; # Install go compiler
          };

          lang.nix = {
            enable = true;
            config = '''
              return {
                "neovim/nvim-lspconfig",
                opts = {
                  servers = {
                    nixd = {},
                  },
                },
              }
            ''';
          };

          editor.dial.enable = true;
        }
      '';
      description = ''
        LazyVim extras to enable. Extras provide additional plugins and configurations
        for specific languages, features, or tools.

        Each extra can be enabled with `enable = true` and optionally configured with
        complete lazy.nvim plugin specifications in the `config` field.
      '';
    };

    plugins = mkOption {
      type = types.attrsOf types.str;
      default = {};
      example = literalExpression ''
        {
          custom-theme = '''
            return {
              "folke/tokyonight.nvim",
              opts = {
                style = "night",
                transparent = true,
              },
            }
          ''';

          lsp-config = '''
            return {
              "neovim/nvim-lspconfig",
              opts = function(_, opts)
                opts.servers.rust_analyzer = {
                  settings = {
                    ["rust-analyzer"] = {
                      checkOnSave = {
                        command = "clippy",
                      },
                    },
                  },
                }
              end,
            }
          ''';
        }
      '';
      description = ''
        Plugin configuration files. Each key becomes a file lua/plugins/{key}.lua
        with the corresponding Lua code. These files are automatically loaded by LazyVim.
      '';
    };
  };
  
  config = mkIf cfg.enable {
    # Force evaluation of conflict checks (this will throw if conflicts exist)
    _module.args._conflictCheck = conflictChecks;

    # Ensure neovim is enabled
    programs.neovim = {
      enable = true;
      package = pkgs.neovim-unwrapped;
            
      withNodeJs = true;
      withPython3 = true;
      withRuby = false;
      
      # Add all required packages
      extraPackages = cfg.extraPackages ++ systemPackages;
      
      # Add lazy.nvim as a plugin
      plugins = [ pkgs.vimPlugins.lazy-nvim ];
    };
    
    # Create LazyVim configuration
    xdg.configFile = {
      "nvim/init.lua".text = lazyConfig;
      
      # Link treesitter parsers only if parsers are configured
      "nvim/parser" = mkIf (automaticTreesitterParsers != []) {
        source = "${treesitterGrammars}/parser";
      };
      
      # LazyVim config files - use configFiles if available, otherwise use string options
      "nvim/lua/config/autocmds.lua" = mkIf (
        scannedFiles.configFiles ? autocmds || cfg.config.autocmds != ""
      ) (
        if scannedFiles.configFiles ? autocmds then
          { source = scannedFiles.configFiles.autocmds.file; }
        else
          {
            text = ''
              -- User autocmds configured via Nix
              ${cfg.config.autocmds}
            '';
          }
      );

      "nvim/lua/config/keymaps.lua" = mkIf (
        scannedFiles.configFiles ? keymaps || cfg.config.keymaps != ""
      ) (
        if scannedFiles.configFiles ? keymaps then
          { source = scannedFiles.configFiles.keymaps.file; }
        else
          {
            text = ''
              -- User keymaps configured via Nix
              ${cfg.config.keymaps}
            '';
          }
      );

      "nvim/lua/config/options.lua" = mkIf (
        scannedFiles.configFiles ? options || cfg.config.options != ""
      ) (
        if scannedFiles.configFiles ? options then
          { source = scannedFiles.configFiles.options.file; }
        else
          {
            text = ''
              -- User options configured via Nix
              ${cfg.config.options}
            '';
          }
      );

    }
    # Generate plugin configuration files from both sources
    // (lib.mapAttrs' (name: content:
      lib.nameValuePair "nvim/lua/plugins/${name}.lua" {
        text = ''
          -- Plugin configuration for ${name} (configured via Nix)
          ${content}
        '';
      }
    ) cfg.plugins)
    # Add plugin files from configFiles
    // (lib.mapAttrs' (name: fileInfo:
      lib.nameValuePair fileInfo.targetPath {
        source = fileInfo.file;
      }
    ) scannedFiles.pluginFiles)
    # Generate extras config override files
    // extrasConfigFiles;
  };
}<|MERGE_RESOLUTION|>--- conflicted
+++ resolved
@@ -15,10 +15,9 @@
   # Load treesitter parser mappings
   treesitterMappings = pkgs.lazyvimTreesitterMappings or (builtins.fromJSON (builtins.readFile ../data/treesitter.json));
 
-<<<<<<< HEAD
   # Load consolidated dependencies
   dependencies = pkgs.lazyvimDependencies or (builtins.fromJSON (builtins.readFile ../data/dependencies.json));
-=======
+
   # Helper to extract language name from treesitter parser packages
   extractLang = pkg:
     let
@@ -29,7 +28,6 @@
         lib.removePrefix "tree-sitter-" pname
       else
         pname;  # For nvim-treesitter.grammarPlugins packages
->>>>>>> ad195095
 
   # Helper function to collect enabled extras
   getEnabledExtras = extrasConfig:
